--- conflicted
+++ resolved
@@ -44,11 +44,8 @@
       contents:
         - developer/index.qmd
         - developer/building.qmd
-<<<<<<< HEAD
         - developer/code_quality.qmd
-=======
         - developer/copilot.qmd
->>>>>>> 6bbe57b2
         - developer/contributing_code.qmd
         - developer/data_manager.qmd 
         - developer/file_io.qmd
