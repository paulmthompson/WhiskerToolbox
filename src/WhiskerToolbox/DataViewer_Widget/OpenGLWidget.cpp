--- conflicted
+++ resolved
@@ -762,11 +762,7 @@
         // Check for gap if this isn't the first point
         if (it != start_it) {
             size_t const prev_index = std::distance(data_time.begin(), prev_it);
-<<<<<<< HEAD
             auto const prev_time = static_cast<float>(time_frame->getTimeAtIndex(TimeFrameIndex(data_time[prev_index])));
-=======
-            //auto const prev_time = static_cast<float>(time_frame->getTimeAtIndex(TimeIndex(data_time[prev_index])));
->>>>>>> 5802a882
             //float const time_gap = time - prev_time;
             float const time_gap = index - prev_index;
 
