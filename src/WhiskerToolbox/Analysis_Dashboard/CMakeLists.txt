# Analysis_Dashboard Library CMakeLists.txt

# Find required packages
find_package(Qt6 REQUIRED COMPONENTS Widgets Core Gui Xml Svg PrintSupport OpenGLWidgets OpenGL)

# Define the Analysis_Dashboard library sources
set(ANALYSIS_DASHBOARD_SOURCES
    # Core files
    Analysis_Dashboard.hpp
    Analysis_Dashboard.cpp
    Analysis_Dashboard.ui

    # Abstract classes and interfaces
    PlotContainer.hpp 
    PlotContainer.cpp
    PlotFactory.hpp 
    PlotFactory.cpp
<<<<<<< HEAD
=======

    # Common 
    Widgets/Common/PlotInteractionController.hpp
    Widgets/Common/ViewAdapter.hpp
    Widgets/Common/InteractiveOpenGLWidgetBase.hpp

    DataSourceRegistry/DataSourceRegistry.hpp
    DataSourceRegistry/DataSourceRegistry.cpp
>>>>>>> 4f7cfe56

    # Plots
    Plots/AbstractPlotWidget.hpp
    Plots/AbstractPlotWidget.cpp
    Plots/AbstractPlotParameters.hpp
    Plots/AbstractPlotParameters.cpp

    PlotOrganizers/AbstractPlotOrganizer.hpp
    PlotOrganizers/GraphicsScenePlotOrganizer.hpp
    PlotOrganizers/GraphicsScenePlotOrganizer.cpp

    # Groups
    Groups/GroupManager.hpp
    Groups/GroupManager.cpp
    Groups/GroupCoordinator.cpp
    Groups/GroupCoordinator.hpp
    Groups/GroupManagementWidget.hpp
    Groups/GroupManagementWidget.cpp
    Groups/GroupManagementWidget.ui

    Selection/LineSelectionHandler.hpp
    Selection/LineSelectionHandler.cpp
    Selection/NoneSelectionHandler.hpp
    Selection/PointSelectionHandler.hpp
    Selection/PointSelectionHandler.cpp
    Selection/PolygonSelectionHandler.hpp
    Selection/PolygonSelectionHandler.cpp
    Selection/SelectionHandlers.hpp
    Selection/SelectionModes.hpp
    Selection/SelectionModes.cpp

    # Toolbox
    Toolbox/ToolboxPanel.hpp
    Toolbox/ToolboxPanel.cpp
    Toolbox/ToolboxPanel.ui

    # Widgets
    Widgets/ScatterPlotWidget/ScatterPlotWidget.hpp
    Widgets/ScatterPlotWidget/ScatterPlotWidget.cpp
    Widgets/ScatterPlotWidget/ScatterPlotOpenGLWidget.hpp
    Widgets/ScatterPlotWidget/ScatterPlotOpenGLWidget.cpp
    Widgets/ScatterPlotWidget/ScatterPlotPropertiesWidget.hpp
    Widgets/ScatterPlotWidget/ScatterPlotPropertiesWidget.cpp
    Widgets/ScatterPlotWidget/ScatterPlotPropertiesWidget.ui
    Widgets/ScatterPlotWidget/ScatterPlotViewAdapter.hpp
    Widgets/ScatterPlotWidget/ScatterPlotViewAdapter.cpp

    Widgets/EventPlotWidget/EventPlotWidget.hpp
    Widgets/EventPlotWidget/EventPlotWidget.cpp
    Widgets/EventPlotWidget/EventPlotPropertiesWidget.hpp
    Widgets/EventPlotWidget/EventPlotPropertiesWidget.cpp
    Widgets/EventPlotWidget/EventPlotPropertiesWidget.ui
    Widgets/EventPlotWidget/EventPlotOpenGLWidget.hpp
    Widgets/EventPlotWidget/EventPlotOpenGLWidget.cpp
    Widgets/EventPlotWidget/EventPointVisualization.hpp
    Widgets/EventPlotWidget/EventPointVisualization.cpp
    Widgets/EventPlotWidget/EventPlotViewAdapter.hpp
    Widgets/EventPlotWidget/EventPlotViewAdapter.cpp

    Widgets/SpatialOverlayPlotWidget/SpatialOverlayOpenGLWidget.hpp
    Widgets/SpatialOverlayPlotWidget/SpatialOverlayOpenGLWidget.cpp
    Widgets/SpatialOverlayPlotWidget/SpatialOverlayPlotWidget.hpp
    Widgets/SpatialOverlayPlotWidget/SpatialOverlayPlotWidget.cpp
    Widgets/SpatialOverlayPlotWidget/SpatialOverlayPlotPropertiesWidget.hpp
    Widgets/SpatialOverlayPlotWidget/SpatialOverlayPlotPropertiesWidget.cpp
    Widgets/SpatialOverlayPlotWidget/SpatialOverlayPlotPropertiesWidget.ui
    Widgets/SpatialOverlayPlotWidget/SpatialOverlayViewAdapter.hpp
    Widgets/SpatialOverlayPlotWidget/SpatialOverlayViewAdapter.cpp

    Visualizers/RenderingContext.hpp
    Visualizers/Lines/LineDataVisualization.hpp
    Visualizers/Lines/LineDataVisualization.cpp
    Visualizers/Masks/MaskDataVisualization.hpp
    Visualizers/Masks/MaskDataVisualization.cpp
    Visualizers/Points/PointDataVisualization.hpp
    Visualizers/Points/PointDataVisualization.cpp
    Visualizers/Points/GenericPointVisualization.hpp
    Visualizers/Points/VectorPointVisualization.hpp
    Visualizers/Points/ScatterPlotVisualization.hpp
    Visualizers/Points/ScatterPlotVisualization.cpp

    # Properties
    Properties/PropertiesPanel.hpp
    Properties/PropertiesPanel.cpp
    Properties/PropertiesPanel.ui
    Properties/AbstractPlotPropertiesWidget.hpp
    Properties/AbstractPlotPropertiesWidget.cpp
    Properties/GlobalPropertiesWidget.hpp
    Properties/GlobalPropertiesWidget.cpp
    Properties/GlobalPropertiesWidget.ui
)

# Create the Analysis_Dashboard library
add_library(Analysis_Dashboard STATIC ${ANALYSIS_DASHBOARD_SOURCES})

# Set target properties
set_target_properties(Analysis_Dashboard PROPERTIES
    RUNTIME_OUTPUT_DIRECTORY ${CMAKE_BINARY_DIR}
    LIBRARY_OUTPUT_DIRECTORY ${CMAKE_BINARY_DIR}
    ARCHIVE_OUTPUT_DIRECTORY ${CMAKE_BINARY_DIR}
)

# Link Qt libraries
target_link_libraries(Analysis_Dashboard PRIVATE 
    Qt6::Widgets 
    Qt6::Core 
    Qt6::Gui 
    Qt6::Xml 
    Qt6::Svg 
    Qt6::PrintSupport 
    Qt6::OpenGLWidgets 
    Qt6::OpenGL
)

target_link_libraries(Analysis_Dashboard PRIVATE TimeScrollBar)
target_link_libraries(Analysis_Dashboard PRIVATE DataManager)
target_link_libraries(Analysis_Dashboard PRIVATE NEURALYZER_GEOMETRY)
target_link_libraries(Analysis_Dashboard PRIVATE ShaderManager)
target_link_libraries(Analysis_Dashboard PRIVATE Feature_Table_Widget)
target_link_libraries(Analysis_Dashboard PUBLIC nlohmann_json::nlohmann_json)

# Include directories
target_include_directories(Analysis_Dashboard PUBLIC
    "$<BUILD_INTERFACE:${CMAKE_CURRENT_SOURCE_DIR}>"
    "$<BUILD_INTERFACE:${CMAKE_CURRENT_SOURCE_DIR}/..>"
    "$<BUILD_INTERFACE:${CMAKE_CURRENT_SOURCE_DIR}/../DataManager>"
    "$<BUILD_INTERFACE:${CMAKE_CURRENT_SOURCE_DIR}/../TimeScrollBar>"
    "$<INSTALL_INTERFACE:${CMAKE_INSTALL_INCLUDEDIR}>"
)

# Compile definitions
target_compile_definitions(Analysis_Dashboard PRIVATE _ALLOW_COMPILER_AND_STL_VERSION_MISMATCH)

# Compiler-specific options (following the same pattern as main project)
if (CMAKE_CXX_COMPILER_ID STREQUAL "Clang")
    target_compile_options(Analysis_Dashboard PRIVATE ${CLANG_OPTIONS})
endif()

if (CMAKE_CXX_COMPILER_ID STREQUAL "GNU")
    target_compile_options(Analysis_Dashboard PRIVATE ${GCC_WARNINGS})
endif()

if (MSVC)
    target_compile_options(Analysis_Dashboard PRIVATE ${MSVC_WARNINGS})
endif()

# Enable automoc for Qt
set_target_properties(Analysis_Dashboard PROPERTIES
    AUTOMOC ON
    AUTOUIC ON
    AUTORCC ON
)
<|MERGE_RESOLUTION|>--- conflicted
+++ resolved
@@ -15,17 +15,12 @@
     PlotContainer.cpp
     PlotFactory.hpp 
     PlotFactory.cpp
-<<<<<<< HEAD
-=======
 
     # Common 
     Widgets/Common/PlotInteractionController.hpp
     Widgets/Common/ViewAdapter.hpp
     Widgets/Common/InteractiveOpenGLWidgetBase.hpp
 
-    DataSourceRegistry/DataSourceRegistry.hpp
-    DataSourceRegistry/DataSourceRegistry.cpp
->>>>>>> 4f7cfe56
 
     # Plots
     Plots/AbstractPlotWidget.hpp
