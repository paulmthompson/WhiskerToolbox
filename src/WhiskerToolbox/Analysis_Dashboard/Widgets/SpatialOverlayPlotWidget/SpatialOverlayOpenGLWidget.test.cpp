--- conflicted
+++ resolved
@@ -544,373 +544,3 @@
     clickCtrlAtGl(200.f, 150.f);
     REQUIRE(gl->getTotalSelectedPoints() >= 2);
 }
-<<<<<<< HEAD
-
-TEST_CASE_METHOD(QtWidgetTestFixture, "Analysis Dashboard - Organizer(GraphicsScene) - grouping via context menu assigns selected points", "[Organizer][GraphicsScene][Grouping]") {
-    GraphicsScenePlotOrganizer organizer;
-    QWidget * display = organizer.getDisplayWidget();
-    REQUIRE(display != nullptr);
-    display->resize(800, 600);
-    display->show();
-    processEvents();
-
-    // Create and add spatial overlay plot
-    auto container = PlotFactory::createPlotContainer("spatial_overlay_plot");
-    REQUIRE(container != nullptr);
-    organizer.addPlot(std::move(container));
-    REQUIRE(organizer.getPlotCount() == 1);
-
-    auto ids = organizer.getAllPlotIds();
-    PlotContainer * pc = organizer.getPlot(ids.front());
-    REQUIRE(pc != nullptr);
-    auto * overlay = dynamic_cast<SpatialOverlayPlotWidget *>(pc->getPlotWidget());
-    REQUIRE(overlay != nullptr);
-    auto * gl = overlay->getOpenGLWidget();
-    REQUIRE(gl != nullptr);
-
-    // Attach a GroupManager
-    GroupManager gm(nullptr);
-    gl->setGroupManager(&gm);
-
-    // Provide two points with distinct row ids (time indices)
-    auto point_data = std::make_shared<PointData>();
-    point_data->overwritePointsAtTime(TimeFrameIndex(1), std::vector<Point2D<float>>{{100.f,100.f}});
-    point_data->overwritePointsAtTime(TimeFrameIndex(2), std::vector<Point2D<float>>{{200.f,150.f}});
-    std::unordered_map<QString, std::shared_ptr<PointData>> map{{QString("test_points"), point_data}};
-    gl->setPointData(map);
-    REQUIRE(waitForValidProjection(*gl));
-
-    // Select both points
-    gl->setSelectionMode(SelectionMode::PointSelection);
-    gl->setZoomLevel(5.0f);
-    processEvents();
-
-    auto clickCtrlAtGl = [&](float wx, float wy) {
-        QPoint s = worldToScreen(*gl, wx, wy);
-        gl->raise(); gl->activateWindow(); gl->setFocus(Qt::OtherFocusReason);
-        QTest::mouseMove(gl, s);
-        QMouseEvent p(QEvent::MouseButtonPress, s, gl->mapToGlobal(s), Qt::LeftButton, Qt::LeftButton, Qt::ControlModifier);
-        QCoreApplication::sendEvent(gl, &p);
-        processEvents();
-        QMouseEvent r(QEvent::MouseButtonRelease, s, gl->mapToGlobal(s), Qt::LeftButton, Qt::NoButton, Qt::ControlModifier);
-        QCoreApplication::sendEvent(gl, &r);
-        processEvents();
-    };
-
-    clickCtrlAtGl(100.f, 100.f);
-    clickCtrlAtGl(200.f, 150.f);
-    REQUIRE(gl->getTotalSelectedPoints() >= 2);
-
-    // Non-modal menu for test
-    qputenv("WT_TESTING_NON_MODAL_MENUS", "1");
-    auto triggerCreateNewGroup = [&]() -> bool {
-        const int maxWaitMs = 1000, stepMs = 25; int waited = 0;
-        while (waited <= maxWaitMs) {
-            for (QWidget * w : QApplication::topLevelWidgets()) {
-                if (auto * menu = qobject_cast<QMenu *>(w)) {
-                    for (QAction * action : menu->actions()) {
-                        if (action->menu() && action->text().contains("Assign to Group", Qt::CaseInsensitive)) {
-                            QMenu * sub = action->menu();
-                            for (QAction * subAction : sub->actions()) {
-                                if (subAction->text().contains("Create New Group", Qt::CaseInsensitive)) {
-                                    subAction->trigger();
-                                    return true;
-                                }
-                            }
-                        }
-                    }
-                }
-            }
-            QTest::qWait(stepMs); waited += stepMs;
-        }
-        return false;
-    };
-
-    // Open context menu on GL widget and trigger create group
-    QPoint pos = worldToScreen(*gl, 150.0f, 120.0f);
-    QTest::mouseClick(gl, Qt::RightButton, Qt::NoModifier, pos);
-    REQUIRE(triggerCreateNewGroup());
-    processEvents();
-
-    // Verify groups created and points assigned
-    auto const & groups = gm.getGroups();
-    REQUIRE(groups.size() >= 1);
-    REQUIRE(gm.getPointGroup(1) != -1);
-    REQUIRE(gm.getPointGroup(2) != -1);
-    REQUIRE(gl->getTotalSelectedPoints() == 0);
-}
-
-TEST_CASE_METHOD(QtWidgetTestFixture, "Analysis Dashboard - Organizer(Docking) - grouping via context menu assigns selected points", "[Organizer][Docking][Grouping]") {
-    ads::CDockManager dockManager;
-    DockingPlotOrganizer organizer(&dockManager);
-
-    QWidget * display = organizer.getDisplayWidget();
-    REQUIRE(display != nullptr);
-    display->resize(800, 600);
-    display->show();
-    processEvents();
-
-    auto container = PlotFactory::createPlotContainer("spatial_overlay_plot");
-    REQUIRE(container != nullptr);
-    organizer.addPlot(std::move(container));
-    REQUIRE(organizer.getPlotCount() == 1);
-
-    auto ids = organizer.getAllPlotIds();
-    PlotContainer * pc = organizer.getPlot(ids.front());
-    REQUIRE(pc != nullptr);
-    auto * overlay = dynamic_cast<SpatialOverlayPlotWidget *>(pc->getPlotWidget());
-    REQUIRE(overlay != nullptr);
-    auto * gl = overlay->getOpenGLWidget();
-    REQUIRE(gl != nullptr);
-
-    GroupManager gm(nullptr);
-    gl->setGroupManager(&gm);
-
-    auto point_data = std::make_shared<PointData>();
-    point_data->overwritePointsAtTime(TimeFrameIndex(1), std::vector<Point2D<float>>{{100.f,100.f}});
-    point_data->overwritePointsAtTime(TimeFrameIndex(2), std::vector<Point2D<float>>{{200.f,150.f}});
-    std::unordered_map<QString, std::shared_ptr<PointData>> map{{QString("test_points"), point_data}};
-    gl->setPointData(map);
-    REQUIRE(waitForValidProjection(*gl));
-
-    gl->setSelectionMode(SelectionMode::PointSelection);
-    gl->setZoomLevel(5.0f);
-    processEvents();
-
-    auto clickCtrlAtGl = [&](float wx, float wy) {
-        QPoint s = worldToScreen(*gl, wx, wy);
-        gl->raise(); gl->activateWindow(); gl->setFocus(Qt::OtherFocusReason);
-        QTest::mouseMove(gl, s);
-        QMouseEvent p(QEvent::MouseButtonPress, s, gl->mapToGlobal(s), Qt::LeftButton, Qt::LeftButton, Qt::ControlModifier);
-        QCoreApplication::sendEvent(gl, &p);
-        processEvents();
-        QMouseEvent r(QEvent::MouseButtonRelease, s, gl->mapToGlobal(s), Qt::LeftButton, Qt::NoButton, Qt::ControlModifier);
-        QCoreApplication::sendEvent(gl, &r);
-        processEvents();
-    };
-
-    clickCtrlAtGl(100.f, 100.f);
-    clickCtrlAtGl(200.f, 150.f);
-    REQUIRE(gl->getTotalSelectedPoints() >= 2);
-
-    qputenv("WT_TESTING_NON_MODAL_MENUS", "1");
-    auto triggerCreateNewGroup = [&]() -> bool {
-        const int maxWaitMs = 1000, stepMs = 25; int waited = 0;
-        while (waited <= maxWaitMs) {
-            for (QWidget * w : QApplication::topLevelWidgets()) {
-                if (auto * menu = qobject_cast<QMenu *>(w)) {
-                    for (QAction * action : menu->actions()) {
-                        if (action->menu() && action->text().contains("Assign to Group", Qt::CaseInsensitive)) {
-                            QMenu * sub = action->menu();
-                            for (QAction * subAction : sub->actions()) {
-                                if (subAction->text().contains("Create New Group", Qt::CaseInsensitive)) {
-                                    subAction->trigger();
-                                    return true;
-                                }
-                            }
-                        }
-                    }
-                }
-            }
-            QTest::qWait(stepMs); waited += stepMs;
-        }
-        return false;
-    };
-
-    QPoint pos = worldToScreen(*gl, 150.0f, 120.0f);
-    QTest::mouseClick(gl, Qt::RightButton, Qt::NoModifier, pos);
-    REQUIRE(triggerCreateNewGroup());
-    processEvents();
-
-    auto const & groups = gm.getGroups();
-    REQUIRE(groups.size() >= 1);
-    REQUIRE(gm.getPointGroup(1) != -1);
-    REQUIRE(gm.getPointGroup(2) != -1);
-    REQUIRE(gl->getTotalSelectedPoints() == 0);
-}
-
-TEST_CASE_METHOD(QtWidgetTestFixture, "Analysis Dashboard - Organizer(GraphicsScene) - grouping works with container->configureManagers wiring", "[Organizer][GraphicsScene][Grouping][Wiring]") {
-    GraphicsScenePlotOrganizer organizer;
-    QWidget * display = organizer.getDisplayWidget();
-    REQUIRE(display != nullptr);
-    display->resize(800, 600);
-    display->show();
-    processEvents();
-
-    // Create spatial overlay plot container
-    auto container = PlotFactory::createPlotContainer("spatial_overlay_plot");
-    REQUIRE(container != nullptr);
-
-    // Configure managers as dashboard does
-    auto dm = std::make_shared<DataManager>();
-    GroupManager gm(nullptr);
-    container->configureManagers(dm, &gm);
-
-    // Add the plot to the organizer
-    QString plotId = container->getPlotId();
-    organizer.addPlot(std::move(container));
-    REQUIRE(organizer.getPlotCount() == 1);
-
-    // Access GL widget
-    PlotContainer * pc = organizer.getPlot(plotId);
-    REQUIRE(pc != nullptr);
-    auto * overlay = dynamic_cast<SpatialOverlayPlotWidget *>(pc->getPlotWidget());
-    REQUIRE(overlay != nullptr);
-    auto * gl = overlay->getOpenGLWidget();
-    REQUIRE(gl != nullptr);
-
-    // Provide two points
-    auto point_data = std::make_shared<PointData>();
-    point_data->overwritePointsAtTime(TimeFrameIndex(1), std::vector<Point2D<float>>{{100.f,100.f}});
-    point_data->overwritePointsAtTime(TimeFrameIndex(2), std::vector<Point2D<float>>{{200.f,150.f}});
-    std::unordered_map<QString, std::shared_ptr<PointData>> map{{QString("test_points"), point_data}};
-    gl->setPointData(map);
-    REQUIRE(waitForValidProjection(*gl));
-
-    // Select both points
-    gl->setSelectionMode(SelectionMode::PointSelection);
-    gl->setZoomLevel(5.0f);
-    processEvents();
-    auto clickCtrlAtGl = [&](float wx, float wy) {
-        QPoint s = worldToScreen(*gl, wx, wy);
-        gl->raise(); gl->activateWindow(); gl->setFocus(Qt::OtherFocusReason);
-        QTest::mouseMove(gl, s);
-        QMouseEvent p(QEvent::MouseButtonPress, s, gl->mapToGlobal(s), Qt::LeftButton, Qt::LeftButton, Qt::ControlModifier);
-        QCoreApplication::sendEvent(gl, &p);
-        processEvents();
-        QMouseEvent r(QEvent::MouseButtonRelease, s, gl->mapToGlobal(s), Qt::LeftButton, Qt::NoButton, Qt::ControlModifier);
-        QCoreApplication::sendEvent(gl, &r);
-        processEvents();
-    };
-    clickCtrlAtGl(100.f, 100.f);
-    clickCtrlAtGl(200.f, 150.f);
-    REQUIRE(gl->getTotalSelectedPoints() >= 2);
-
-    // Open non-modal context menu and trigger create new group
-    qputenv("WT_TESTING_NON_MODAL_MENUS", "1");
-    auto triggerCreateNewGroup = [&]() -> bool {
-        const int maxWaitMs = 1000, stepMs = 25; int waited = 0;
-        while (waited <= maxWaitMs) {
-            for (QWidget * w : QApplication::topLevelWidgets()) {
-                if (auto * menu = qobject_cast<QMenu *>(w)) {
-                    for (QAction * action : menu->actions()) {
-                        if (action->menu() && action->text().contains("Assign to Group", Qt::CaseInsensitive)) {
-                            QMenu * sub = action->menu();
-                            for (QAction * subAction : sub->actions()) {
-                                if (subAction->text().contains("Create New Group", Qt::CaseInsensitive)) {
-                                    subAction->trigger();
-                                    return true;
-                                }
-                            }
-                        }
-                    }
-                }
-            }
-            QTest::qWait(stepMs); waited += stepMs;
-        }
-        return false;
-    };
-
-    QPoint pos = worldToScreen(*gl, 150.0f, 120.0f);
-    QTest::mouseClick(gl, Qt::RightButton, Qt::NoModifier, pos);
-    REQUIRE(triggerCreateNewGroup());
-    processEvents();
-
-    auto const & groups = gm.getGroups();
-    REQUIRE(groups.size() >= 1);
-    REQUIRE(gm.getPointGroup(1) != -1);
-    REQUIRE(gm.getPointGroup(2) != -1);
-    REQUIRE(gl->getTotalSelectedPoints() == 0);
-}
-
-TEST_CASE_METHOD(QtWidgetTestFixture, "Analysis Dashboard - Organizer(Docking) - grouping works with container->configureManagers wiring", "[Organizer][Docking][Grouping][Wiring]") {
-    ads::CDockManager dockManager;
-    DockingPlotOrganizer organizer(&dockManager);
-    QWidget * display = organizer.getDisplayWidget();
-    REQUIRE(display != nullptr);
-    display->resize(800, 600);
-    display->show();
-    processEvents();
-
-    auto container = PlotFactory::createPlotContainer("spatial_overlay_plot");
-    REQUIRE(container != nullptr);
-
-    auto dm = std::make_shared<DataManager>();
-    GroupManager gm(nullptr);
-    container->configureManagers(dm, &gm);
-
-    QString plotId = container->getPlotId();
-    organizer.addPlot(std::move(container));
-    REQUIRE(organizer.getPlotCount() == 1);
-
-    PlotContainer * pc = organizer.getPlot(plotId);
-    REQUIRE(pc != nullptr);
-    auto * overlay = dynamic_cast<SpatialOverlayPlotWidget *>(pc->getPlotWidget());
-    REQUIRE(overlay != nullptr);
-    auto * gl = overlay->getOpenGLWidget();
-    REQUIRE(gl != nullptr);
-
-    auto point_data = std::make_shared<PointData>();
-    point_data->overwritePointsAtTime(TimeFrameIndex(1), std::vector<Point2D<float>>{{100.f,100.f}});
-    point_data->overwritePointsAtTime(TimeFrameIndex(2), std::vector<Point2D<float>>{{200.f,150.f}});
-    std::unordered_map<QString, std::shared_ptr<PointData>> map{{QString("test_points"), point_data}};
-    gl->setPointData(map);
-    REQUIRE(waitForValidProjection(*gl));
-
-    gl->setSelectionMode(SelectionMode::PointSelection);
-    gl->setZoomLevel(5.0f);
-    processEvents();
-
-    auto clickCtrlAtGl = [&](float wx, float wy) {
-        QPoint s = worldToScreen(*gl, wx, wy);
-        gl->raise(); gl->activateWindow(); gl->setFocus(Qt::OtherFocusReason);
-        QTest::mouseMove(gl, s);
-        QMouseEvent p(QEvent::MouseButtonPress, s, gl->mapToGlobal(s), Qt::LeftButton, Qt::LeftButton, Qt::ControlModifier);
-        QCoreApplication::sendEvent(gl, &p);
-        processEvents();
-        QMouseEvent r(QEvent::MouseButtonRelease, s, gl->mapToGlobal(s), Qt::LeftButton, Qt::NoButton, Qt::ControlModifier);
-        QCoreApplication::sendEvent(gl, &r);
-        processEvents();
-    };
-
-    clickCtrlAtGl(100.f, 100.f);
-    clickCtrlAtGl(200.f, 150.f);
-    REQUIRE(gl->getTotalSelectedPoints() >= 2);
-
-    qputenv("WT_TESTING_NON_MODAL_MENUS", "1");
-    auto triggerCreateNewGroup = [&]() -> bool {
-        const int maxWaitMs = 1000, stepMs = 25; int waited = 0;
-        while (waited <= maxWaitMs) {
-            for (QWidget * w : QApplication::topLevelWidgets()) {
-                if (auto * menu = qobject_cast<QMenu *>(w)) {
-                    for (QAction * action : menu->actions()) {
-                        if (action->menu() && action->text().contains("Assign to Group", Qt::CaseInsensitive)) {
-                            QMenu * sub = action->menu();
-                            for (QAction * subAction : sub->actions()) {
-                                if (subAction->text().contains("Create New Group", Qt::CaseInsensitive)) {
-                                    subAction->trigger();
-                                    return true;
-                                }
-                            }
-                        }
-                    }
-                }
-            }
-            QTest::qWait(stepMs); waited += stepMs;
-        }
-        return false;
-    };
-
-    QPoint pos = worldToScreen(*gl, 150.0f, 120.0f);
-    QTest::mouseClick(gl, Qt::RightButton, Qt::NoModifier, pos);
-    REQUIRE(triggerCreateNewGroup());
-    processEvents();
-
-    auto const & groups = gm.getGroups();
-    REQUIRE(groups.size() >= 1);
-    REQUIRE(gm.getPointGroup(1) != -1);
-    REQUIRE(gm.getPointGroup(2) != -1);
-    REQUIRE(gl->getTotalSelectedPoints() == 0);
-}
-=======
->>>>>>> c5338e79
