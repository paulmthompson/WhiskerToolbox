--- conflicted
+++ resolved
@@ -72,13 +72,8 @@
 
     this->mediaData = this->media->getData();
 
-<<<<<<< HEAD
     std::cout << this->media->getHeight() << " x " << this->media->getWidth() << std::endl;
     auto unscaled_image = QImage(&media_data[0],
-=======
-
-    this->mediaImage = QImage(&this->mediaData[0],
->>>>>>> eb4bfaa2
                               this->media->getWidth(),
                               this->media->getHeight(),
                               QImage::Format(this->media->getFormat())
